#!/usr/bin/env python3
#
#    This file is part of Leela Zero.
#    Copyright (C) 2017 Gian-Carlo Pascutto
#
#    Leela Zero is free software: you can redistribute it and/or modify
#    it under the terms of the GNU General Public License as published by
#    the Free Software Foundation, either version 3 of the License, or
#    (at your option) any later version.
#
#    Leela Zero is distributed in the hope that it will be useful,
#    but WITHOUT ANY WARRANTY; without even the implied warranty of
#    MERCHANTABILITY or FITNESS FOR A PARTICULAR PURPOSE.  See the
#    GNU General Public License for more details.
#
#    You should have received a copy of the GNU General Public License
#    along with Leela Zero.  If not, see <http://www.gnu.org/licenses/>.

import binascii
import sys
import glob
import gzip
import random
import math
import multiprocessing as mp
import numpy as np
import time
import tensorflow as tf
from tfprocess import TFProcess

DATA_ITEM_LINES = 121

<<<<<<< HEAD
BATCH_SIZE = 2048
=======
BATCH_SIZE = 4096
>>>>>>> 95b38576

class ChunkParser:
    def __init__(self, chunks, skip = 1):
        self.flat_planes = []
        self.skip = skip
        for r in range(0, 255):
            self.flat_planes.append(bytes([r]*64))

        # Start worker processes, leave 1 for TensorFlow
        workers = max(1, mp.cpu_count() - 1)
        print("Using {} worker processes.".format(workers))
        self.readers = []

        for _ in range(workers):
            read, write = mp.Pipe(False)
            mp.Process(target=self.task,
                       args=(chunks, write)).start()
            self.readers.append(read)

    def convert_train_data(self, text_item):
        """
            Convert textual training data to a tf.train.Example

            Converts a set of 121 lines of text into a pythonic dataformat.
            [[plane_1],[plane_2],...],...
            [probabilities],...
            winner,...
        """
        # We start by building a list of 112 planes, each being a 8*8=64 element array
        # of type np.uint8
        planes = []
        for plane in range(0, 112):
            hex_string = text_item[plane]
            array = np.unpackbits(np.frombuffer(bytearray.fromhex(hex_string), dtype=np.uint8))
            planes.append(array)

        # We flatten to a single array of len 112*8*8, type=np.uint8
        planes = np.concatenate(planes)
        # Convert the array to a byte string
        planes = [ planes.tobytes() ]

        # Now we add the final planes
        for plane in range(112, 119):
            stm = min(int(text_item[plane]), 254)
            planes.append(self.flat_planes[stm])
        planes.append(self.flat_planes[0])

        # Flatten all planes to a single byte string
        planes = b''.join(planes)
        assert len(planes) == (120 * 8 * 8)

        # Load the probabilities.
        probabilities = np.array(text_item[119].split()).astype(float)
        if np.any(np.isnan(probabilities)):
            # Work around a bug in leela-zero v0.3, skipping any
            # positions that have a NaN in the probabilities list.
            return False, None
        assert len(probabilities) == 1924

        # Load the game winner color.
        winner = float(text_item[120])
        assert winner == 1.0 or winner == -1.0 or winner == 0.0

        # Construct the Example protobuf
        example = tf.train.Example(features=tf.train.Features(feature={
            'planes' : tf.train.Feature(bytes_list=tf.train.BytesList(value=[planes])),
            'probs' : tf.train.Feature(float_list=tf.train.FloatList(value=probabilities)),
            'winner' : tf.train.Feature(float_list=tf.train.FloatList(value=[winner]))}))
        return True, example.SerializeToString()

    def task(self, chunks, writer):
        while True:
            random.shuffle(chunks)
            for chunk in chunks:
                with gzip.open(chunk, 'r') as chunk_file:
                    file_content = chunk_file.readlines()
                    item_count = len(file_content) // DATA_ITEM_LINES
                    start = 0 if self.skip == 1 else random.randint(0, self.skip)
                    for item_idx in range(start, item_count, self.skip):
                        # make sure we randomly select both colors within a game
                        ridx = item_idx if self.skip == 1 else item_idx + random.randint(0, 1)
                        pick_offset = ridx * DATA_ITEM_LINES
                        item = file_content[pick_offset:pick_offset + DATA_ITEM_LINES]
                        str_items = [str(line, 'ascii').strip() for line in item]
                        success, data = self.convert_train_data(str_items)
                        if success:
                            # Send it down the pipe.
                            writer.send_bytes(data)

    def parse_chunk(self):
        while True:
            for r in self.readers:
                yield r.recv_bytes()

def get_chunks(data_prefix):
    return glob.glob(data_prefix + "*.gz")


#
# Tests to check that records can round-trip successfully
def generate_fake_pos():
    """
        Generate a random game position.
        Result is ([[64] * 112], [1]*5, [1924], [1])
    """
    # 1. 112 binary planes of length 64
    planes = [[float(f) for f in np.random.randint(2, size=64).tolist()] for plane in range(112)]
    for i in range(5):
        planes.append([np.random.randint(2)] * 64)
    planes.append([np.random.randint(50)] * 64)
    planes.append([np.random.randint(200)] * 64)
    planes.append([0.0] * 64)
    # 2. 1924 probs
    probs = np.random.random(size=1924).tolist()
    # 3. And a winner: 1, 0, -1
    winner = [ float(np.random.randint(3)) - 1 ]
    return (planes, probs, winner)

def run_test(parser):
    """
        Test game position decoding.
    """

    # First, build a random game position.
    planes, probs, winner = generate_fake_pos()

    # Convert that to a text record in the same format
    # generated by dump_supervised
    items = []
    for p in range(112):
        h = np.packbits([int(x) for x in planes[p]]).tobytes()
        h = binascii.hexlify(h).decode('ascii')
        items.append(h)
    for p in range(112, 119):
        items.append(str(int(planes[p][0])))
    # then probs
    items.append(' '.join([str(x) for x in probs]))
    # and finally a winner
    items.append(str(int(winner[0])))

    # Have an input string. Running it through parsing to see
    # if it gives the same result we started with.
    # We need a tf.Session() as we're going to use the tensorflow
    # decoding framework for part of the parsing.
    with tf.Session() as sess:
        result = parser.convert_train_data(items)
        assert result[0] == True
        # We got back a serialized tf.train.Example, which we need to decode.
        graph = _parse_function(result[1])
        data = sess.run(graph)
        data = (data[0].tolist(), data[1].tolist(), data[2].tolist())

        # Check that what we got out matches what we put in.
        assert data[0] == planes
        assert len(data[1]) == len(probs)
        for i in range(len(probs)):
            if abs(data[1][i] - probs[i]) > 1e-6:
                assert False
        assert data[2] == winner
    print("Test parse passes")


# Convert a tf.train.Example protobuf into a tuple of tensors
# NB: This conversion is done in the tensorflow graph, NOT in python.
def _parse_function(example_proto):
    features = {"planes": tf.FixedLenFeature((1), tf.string),
                "probs": tf.FixedLenFeature((1924), tf.float32),
                "winner": tf.FixedLenFeature((1), tf.float32)}
    parsed_features = tf.parse_single_example(example_proto, features)
    # We receives the planes as a byte array, but we really want
    # floats of shape (120, 8*8), so decode, cast, and reshape.
    planes = tf.decode_raw(parsed_features["planes"], tf.uint8)
    planes = tf.to_float(planes)
    planes = tf.reshape(planes, (120, 8*8))
    # the other features are already in the correct shape as return as-is.
    return planes, parsed_features["probs"], parsed_features["winner"]

def benchmark(parser):
    gen = parser.parse_chunk()
    while True:
        start = time.time()
        for _ in range(10000):
            next(gen)
        end = time.time()
        print("{} pos/sec {} secs".format( 10000. / (end - start), (end - start)))

def main(args):

    train_data_prefix = args.pop(0)

    chunks = get_chunks(train_data_prefix)
    print("Found {0} chunks".format(len(chunks)))

    if not chunks:
        return

    parser = ChunkParser(chunks)

    run_test(parser)
    #benchmark(parser)

    dataset = tf.data.Dataset.from_generator(
        parser.parse_chunk, output_types=(tf.string))
    dataset = dataset.shuffle(65536)
    dataset = dataset.map(_parse_function)
    dataset = dataset.batch(BATCH_SIZE)
    dataset = dataset.prefetch(16)
    iterator = dataset.make_one_shot_iterator()
    next_batch = iterator.get_next()

    tfprocess = TFProcess(next_batch)
    if args:
        restore_file = args.pop(0)
        tfprocess.restore(restore_file)
    while True:
        tfprocess.process(BATCH_SIZE)

if __name__ == "__main__":
    main(sys.argv[1:])
    mp.freeze_support()<|MERGE_RESOLUTION|>--- conflicted
+++ resolved
@@ -30,11 +30,7 @@
 
 DATA_ITEM_LINES = 121
 
-<<<<<<< HEAD
 BATCH_SIZE = 2048
-=======
-BATCH_SIZE = 4096
->>>>>>> 95b38576
 
 class ChunkParser:
     def __init__(self, chunks, skip = 1):
@@ -115,7 +111,7 @@
                     start = 0 if self.skip == 1 else random.randint(0, self.skip)
                     for item_idx in range(start, item_count, self.skip):
                         # make sure we randomly select both colors within a game
-                        ridx = item_idx if self.skip == 1 else item_idx + random.randint(0, 1)
+                        ridx = item_idx if self.skip == 1 else min(item_idx + random.randint(0, 1), item_count-1)
                         pick_offset = ridx * DATA_ITEM_LINES
                         item = file_content[pick_offset:pick_offset + DATA_ITEM_LINES]
                         str_items = [str(line, 'ascii').strip() for line in item]
